# agents/dqn_agent.py

import torch
import torch.nn as nn
import torch.optim as optim
import random
import numpy as np

# import components we built
from common.replay_buffer import ReplayBuffer, Experience
from .q_network import QNetwork
    
class DQNAgent:
    """
    The DQN agent that interacts with the environment and learns from experiences.
    """

    def __init__(self, config: dict, input_shape: tuple, num_actions: int, device: torch.device) -> None:
        """
        Initialize the DQN agent.

        Parameters:
        - input_shape (tuple): The shape of the input frames (num_stack, height, width).
        - num_actions (int): The number of actions the agent can take.
        - replay_buffer_capacity (int): The maximum size of the replay buffer.
        - batch_size (int): The batch size for sampling experiences.
        - learning_rate (float): The learning rate for the optimizer.
        - gamma (float): The discount factor for future rewards.
        - device (torch.device): The device to run the computations on (CPU or GPU).

        Returns:
        - None
        """

        # Initialize parameters
        self.config = config
        self.input_shape = input_shape
        self.num_actions = num_actions
        self.device = device
        self.batch_size = config['batch_size']
        self.gamma = config['gamma']
        self.learning_rate = config['learning_rate']
        self.timestep = 0  # Track the number of timesteps

        # Create the two Q-networks: Policy and Target
        self.q_policy_net = QNetwork(input_shape, num_actions).to(device)
        self.q_target_net = QNetwork(input_shape, num_actions).to(device)

        # Initialize the target network with the same weights as the policy network
        self.q_target_net.load_state_dict(self.q_policy_net.state_dict())
        self.q_target_net.eval()  # Set target network to evaluation mode

        # Create the optimizer
        self.optimizer = optim.Adam(self.q_policy_net.parameters(), lr=self.learning_rate)

        # Create the replay buffer
        self.replay_buffer = ReplayBuffer(capacity=config['replay_buffer_capacity'], 
                                          batch_size=self.batch_size)

    def act(self, state: torch.Tensor) -> int:
        """
        Select an action based on the current state and epsilon-greedy policy.

        Parameters:
        - state (torch.Tensor): The current state of the environment.

        Returns:
        - int: The selected action.
        """

        self.timestep += 1
        epsilon = np.interp(self.timestep,
                            [0, self.config['epsilon_decay_duration']],
                            [self.config['epsilon_start'], self.config['epsilon_end']])

        # Decide whether to explore or exploit
        if random.random() < epsilon: # Exploration
            # Select a random action
            action = random.randint(0, self.num_actions - 1)

        else: # Exploitation
            # Select the action with the highest Q-value
            action = self.get_greedy_action(state)

        return action

    def learn(self) -> float:
        """
        Sample a batch of experiences from the replay buffer and update the policy network.

        Parameters:
        - None

        Returns:
        - float: The loss value after the update.
        """

        states, actions, rewards, next_states, dones = self.replay_buffer.sample()

        # Convert to tensors
        states_tensor = torch.tensor(states, dtype=torch.float32, device=self.device) / 255.0
        actions_tensor = torch.tensor(actions, dtype=torch.int64, device=self.device).unsqueeze(1)
        rewards_tensor = torch.tensor(rewards, dtype=torch.float32, device=self.device).unsqueeze(1)
        next_states_tensor = torch.tensor(next_states, dtype=torch.float32, device=self.device) / 255.0
        dones_tensor = torch.tensor(dones, dtype=torch.float32, device=self.device).unsqueeze(1)

        # Compute Q-values for current states
        all_q_values = self.q_policy_net(states_tensor)
        predicted_q_values = torch.gather(all_q_values,1, actions_tensor)

        # Compute target Q-values for next states
        with torch.no_grad():
            next_state_q_values = self.q_target_net(next_states_tensor).max(1)[0].unsqueeze(1)

        target_q_values = rewards_tensor + ((1 - dones_tensor) * self.gamma * next_state_q_values)

        # Compute loss
        loss = nn.MSELoss()(predicted_q_values, target_q_values)

        # Perform gradient descent step
        self.optimizer.zero_grad() # Clear previous gradients
        loss.backward() # Backpropagate the loss
        self.optimizer.step() # Update the policy network weights

<<<<<<< HEAD
        loss_value = loss.item()

        del states_tensor, actions_tensor, rewards_tensor, next_states_tensor, dones_tensor
        del all_q_values, predicted_q_values, next_state_q_values, target_q_values, loss
    
        return loss_value
=======
        loss_values = loss.items()

        # Free up memory to stop memory leaks
        del states_tensor, actions_tensor, rewards_tensor, next_states_tensor, dones_tensor
        del all_q_values, predicted_q_values, next_state_q_values, target_q_values, loss

        return loss_values
>>>>>>> ca26cac0

    def update_target_network(self) -> None:
        """
        Update the target network by copying the weights from the policy network.

        Parameters:
        - None

        Returns:
        - None
        """

        self.q_target_net.load_state_dict(self.q_policy_net.state_dict())

    def save(self, path: str) -> None:
        """
        Save the policy network's weights to a file.

        Parameters:
        - path (str): The file path to save the model.

        Returns:
        - None
        """
        torch.save(self.q_policy_net.state_dict(), path)
        #print(f"\nModel saved to {path}")

    def get_greedy_action(self, state: np.ndarray) -> int:
        """
        Get the greedy action (action with highest Q-value) for a given state.

        Parameters:
        - state (np.ndarray): The current state of the environment.

        Returns:
        - action (int): The action with the highest Q-value.
        """

        state_tensor = torch.tensor(state, dtype=torch.float32, device=self.device).unsqueeze(0) / 255.0

        with torch.no_grad():
            q_values = self.q_policy_net(state_tensor)

        action = q_values.max(1)[1].item()

        return action
    
    def step(self, state: np.ndarray, action: int, reward: float, 
             next_state: np.ndarray, done: bool) -> None:
        """
        Store the experience in the replay buffer.

        Parameters:
        - state (np.ndarray): The current state of the environment.
        - action (int): The action taken.
        - reward (float): The reward received.
        - next_state (np.ndarray): The next state of the environment.
        - done (bool): Whether the episode has ended.

        Returns:
        - None
        """

        # Store transition in the replay buffer
        self.replay_buffer.add(state, action, reward, next_state, done)

    def log_metrics(self, writer: 'SummaryWriter', global_step: int) -> None:
        """
        Log metrics to TensorBoard.

        Parameters:
        - writer: The TensorBoard writer instance.
        - global_step (int): The current training timestep.

        Returns:
        - None
        """

        epsilon = np.interp(global_step,
                            [0, self.config['epsilon_decay_duration']],
                            [self.config['epsilon_start'], self.config['epsilon_end']])
        writer.add_scalar("charts/epsilon", epsilon, global_step=global_step)

    def load(self, path: str) -> None:
        """
        Load the policy network's weights from a file.

        Parameters:
        - path (str): The file path to load the model from.

        Returns:
        - None
        """
        state_dict = torch.load(path, map_location=self.device)
        self.q_policy_net.load_state_dict(state_dict)
        self.q_target_net.load_state_dict(state_dict)
        print(f"\nModel loaded from {path}")<|MERGE_RESOLUTION|>--- conflicted
+++ resolved
@@ -122,14 +122,6 @@
         loss.backward() # Backpropagate the loss
         self.optimizer.step() # Update the policy network weights
 
-<<<<<<< HEAD
-        loss_value = loss.item()
-
-        del states_tensor, actions_tensor, rewards_tensor, next_states_tensor, dones_tensor
-        del all_q_values, predicted_q_values, next_state_q_values, target_q_values, loss
-    
-        return loss_value
-=======
         loss_values = loss.items()
 
         # Free up memory to stop memory leaks
@@ -137,7 +129,6 @@
         del all_q_values, predicted_q_values, next_state_q_values, target_q_values, loss
 
         return loss_values
->>>>>>> ca26cac0
 
     def update_target_network(self) -> None:
         """
